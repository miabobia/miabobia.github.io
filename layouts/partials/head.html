<head>
  <!-- Meta tags -->
  <meta charset="UTF-8" />
  <meta
    name="description"
    content="{{if .IsHome}}{{$.Site.Data.config.description}}{{else}}{{.Summary}}{{end}}"
  />
  <title>
    {{ if .Title }}{{ .Title }}{{ else }}{{ $.Site.Data.config.page_title }}{{
    end }}
  </title>
  <meta name="viewport" content="width=device-width, initial-scale=1" />
  <link
    rel="shortcut icon"
    type="image/png"
    href="{{$.Site.BaseURL}}/icon.png"
  />

  <!-- CSS Stylesheets and Fonts -->
  <link
    href="https://fonts.googleapis.com/css2?family=Inter:wght@400;600;700&family=Source+Sans+Pro:wght@400;600;700&family=Fira+Code:wght@400;700&display=swap"
    rel="stylesheet"
  />
  {{$sass := resources.Match "styles/[!_]*.scss" }}
  {{$css := slice }}
  {{range $sass}}
  {{$scss := . | resources.ToCSS (dict "outputStyle" "compressed") }}
  {{$css = $css | append $scss}}
  {{end}}
  {{$finalCss := $css | resources.Concat "styles.css" | resources.Fingerprint "md5" | resources.Minify  }}
  <link href="{{$finalCss.Permalink}}" rel="stylesheet" />

  {{ $darkMode := resources.Get "js/darkmode.js" | resources.Fingerprint "md5" |
  resources.Minify }}
  <script src="{{$darkMode.Permalink}}"></script>
  {{partial "katex.html" .}}

  {{ $popover := resources.Get "js/popover.js" | resources.Fingerprint "md5" |
  resources.Minify }}
  <script src="{{$popover.Permalink}}"></script>

  <!--  Preload page vars  -->
  {{$linkIndex := resources.Get "indices/linkIndex.json" | resources.Fingerprint
  "md5" | resources.Minify | }} {{$contentIndex := resources.Get
  "indices/contentIndex.json" | resources.Fingerprint "md5" | resources.Minify
  }}
  <script>
    const BASE_URL = {{.Site.BaseURL}}
    const fetchData = Promise.all([
          fetch("{{ $linkIndex.Permalink }}")
            .then(data => data.json())
            .then(data => ({
              index: data.index,
              links: data.links,
            })),
          fetch("{{ $contentIndex.Permalink }}")
            .then(data => data.json()),
        ])
        .then(([{index, links}, content]) => ({
          index,
          links,
          content,
        }))
  </script>
  {{if $.Site.Data.config.enableSPA}}
  {{ $router := resources.Get "js/router.js" | resources.Fingerprint "md5" |
  resources.Minify }}
  <script type="module">
    import { init } from '{{$router.Permalink}}';
    init(() => {
      drawGraph(
        {{strings.TrimRight "/" .Page.Permalink}},
        {{strings.TrimRight "/" .Site.BaseURL}},
        {{$.Site.Data.graphConfig.paths}},
        {{$.Site.Data.graphConfig.depth}},
        {{$.Site.Data.graphConfig.enableDrag}},
        {{$.Site.Data.graphConfig.enableLegend}},
        {{$.Site.Data.graphConfig.enableZoom}}
      );

<<<<<<< HEAD
      {{if $.Site.Data.config.enableLinkPreview}}
        initPopover({{strings.TrimRight "/" .Site.BaseURL }})
      {{end}}
    });
=======
        drawGraph(
          {{strings.TrimRight "/" .Site.BaseURL}},
          {{$.Site.Data.graphConfig.paths}},
          {{$.Site.Data.graphConfig.depth}},
          {{$.Site.Data.graphConfig.enableDrag}},
          {{$.Site.Data.graphConfig.enableLegend}},
          {{$.Site.Data.graphConfig.enableZoom}}
        );
      };
      requestAnimationFrame(draw);
    };
    // We need on initial load, then subsequent redirs
    window.addEventListener("million:navigate", callback);
    window.addEventListener("DOMContentLoaded", callback);
>>>>>>> 03742621
  </script>
  {{else}}
  <script>window.navigate = (url) => window.location.href = url</script>
  {{end}}
</head>
{{ template "_internal/google_analytics.html" . }}<|MERGE_RESOLUTION|>--- conflicted
+++ resolved
@@ -69,7 +69,6 @@
     import { init } from '{{$router.Permalink}}';
     init(() => {
       drawGraph(
-        {{strings.TrimRight "/" .Page.Permalink}},
         {{strings.TrimRight "/" .Site.BaseURL}},
         {{$.Site.Data.graphConfig.paths}},
         {{$.Site.Data.graphConfig.depth}},
@@ -77,28 +76,11 @@
         {{$.Site.Data.graphConfig.enableLegend}},
         {{$.Site.Data.graphConfig.enableZoom}}
       );
-
-<<<<<<< HEAD
+    
       {{if $.Site.Data.config.enableLinkPreview}}
         initPopover({{strings.TrimRight "/" .Site.BaseURL }})
       {{end}}
     });
-=======
-        drawGraph(
-          {{strings.TrimRight "/" .Site.BaseURL}},
-          {{$.Site.Data.graphConfig.paths}},
-          {{$.Site.Data.graphConfig.depth}},
-          {{$.Site.Data.graphConfig.enableDrag}},
-          {{$.Site.Data.graphConfig.enableLegend}},
-          {{$.Site.Data.graphConfig.enableZoom}}
-        );
-      };
-      requestAnimationFrame(draw);
-    };
-    // We need on initial load, then subsequent redirs
-    window.addEventListener("million:navigate", callback);
-    window.addEventListener("DOMContentLoaded", callback);
->>>>>>> 03742621
   </script>
   {{else}}
   <script>window.navigate = (url) => window.location.href = url</script>
